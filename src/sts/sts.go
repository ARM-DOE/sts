package main

import (
<<<<<<< HEAD
	"fmt"
	"os"
	"receiver"
	"sender"
)

func main() {
	if len(os.Args) < 3 {
		help()
	}
	config := os.Args[2]
	switch os.Args[1] {
	case "-s":
		sender.Main(config)
	case "-r":
		receiver.Main(config)
	default:
		help()
	}
	return
}

func help() {
	fmt.Println("usage: sts [-r | -s] config")
	os.Exit(1)
=======
	"flag"
	"os"
	"receiver"
	"sender"
	"util"
)

func main() {
	// Initialize command line arguments
	help := flag.Bool("help", false, "Print the help message")
	debug := flag.Bool("debug", false, "Log program flow")
	mode := flag.String("mode", "", "Mode: 'send' or 'receive'")
	conf := flag.String("conf", "", "Configuration file path")

	// Parse command line
	flag.Parse()

	// Validate
	if *help || (*mode != "send" && *mode != "receive") {
		flag.PrintDefaults()
		os.Exit(1)
	}

	// Parse configuration and initialize directories
	if *conf == "" {
		*conf = util.JoinPath(util.GetRootPath(), "conf", "dist."+*mode+".yaml")
	}
	config, err := util.ParseConfig(*conf)
	if err != nil {
		util.LogError("Failed to parse configuration: "+*conf, err.Error())
		os.Exit(1)
	}
	config.InitPaths()

	// Initialize global logging
	logger := util.NewLogger(config.Logs_Directory, util.LOGGING_MSG, *debug)
	util.InitLogger(logger)

	// Run
	if *mode == "send" {
		sender.Main(config)
	} else {
		receiver.Main(config)
	}
>>>>>>> dd426e15
}<|MERGE_RESOLUTION|>--- conflicted
+++ resolved
@@ -1,33 +1,6 @@
 package main
 
 import (
-<<<<<<< HEAD
-	"fmt"
-	"os"
-	"receiver"
-	"sender"
-)
-
-func main() {
-	if len(os.Args) < 3 {
-		help()
-	}
-	config := os.Args[2]
-	switch os.Args[1] {
-	case "-s":
-		sender.Main(config)
-	case "-r":
-		receiver.Main(config)
-	default:
-		help()
-	}
-	return
-}
-
-func help() {
-	fmt.Println("usage: sts [-r | -s] config")
-	os.Exit(1)
-=======
 	"flag"
 	"os"
 	"receiver"
@@ -72,5 +45,4 @@
 	} else {
 		receiver.Main(config)
 	}
->>>>>>> dd426e15
 }