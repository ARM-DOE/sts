package sender

import (
	"os"
<<<<<<< HEAD
=======
	"strings"
>>>>>>> dd426e15
	"sync"
	"time"
	"util"
)

// Cache is a wrapper around Listener that provides extra Bin-filling functionality.
type Cache struct {
<<<<<<< HEAD
	allocation_lock sync.Mutex        // Lock in place during bin allocation. Keeps files from being deleted during allocation.
	bin_channel     chan Bin          // The channel that newly filled Bins should be passed into.
	poller          *Poller           // TODO write something about poller
	bin_size        int               // Default Bin size. Obtained from config.
	watch_dir       string            // Watch directory, used to create listener and new bins.
	listener        *util.Listener    // The instance of listener that the cache uses to store data and get new files.
	senders         []*Sender         // A list of all the active senders that the cache can query when creating new Bins.
	md5s            map[string]string // A list of all the pre-calculated md5s
	channel_lock    sync.Mutex        // As soon as a new file is obtained from the listener, this lock is applied. It stops calls to cache.allocate coming too early.
=======
	bin_channel  chan Bin          // The channel that newly filled Bins should be passed into.
	poller       *Poller           // TODO write something about poller
	bin_size     int               // Default Bin size. Obtained from config.
	watch_dir    string            // Watch directory, used to create listener and new bins.
	listener     *util.Listener    // The instance of listener that the cache uses to store data and get new files.
	senders      []*Sender         // A list of all the active senders that the cache can query when creating new Bins.
	md5s         map[string]string // A list of all the pre-calculated md5s
	channel_lock sync.Mutex        // As soon as a new file is obtained from the listener, this lock is applied. It stops calls to cache.allocate coming too early.
>>>>>>> dd426e15
}

// NewCache creates and returns a new Cache struct with default values.
func NewCache(cache_file_name string, watch_dir string, cache_write_interval int64, bin_size int, bin_channel chan Bin) *Cache {
	new_cache := &Cache{}
	new_cache.md5s = make(map[string]string)
	new_cache.watch_dir = watch_dir
<<<<<<< HEAD
	new_cache.allocation_lock = sync.Mutex{}
	new_cache.bin_size = bin_size
	new_cache.bin_channel = bin_channel
	new_cache.senders = nil
	new_cache.listener = util.NewListener(cache_file_name, error_log, cache_write_interval, watch_dir)
=======
	new_cache.bin_size = bin_size
	new_cache.bin_channel = bin_channel
	new_cache.senders = nil
	new_cache.listener = util.NewListener(cache_file_name, cache_write_interval, config.Input_Age, watch_dir)
>>>>>>> dd426e15
	new_cache.channel_lock = sync.Mutex{}
	return new_cache
}

<<<<<<< HEAD
// updateFile updates the record of bytes that have been allocated to a Bin.
=======
// updateFileAlloc updates the record of bytes that have been allocated to a Bin.
>>>>>>> dd426e15
// Take note that updateFile does NOT update the local cache.
// updateFile takes an optional argument new_timestamp, which should be either true or false,
// depending whether or not a new timestamp should be stored with the file.
// Generally, this would only happen when the file is being updated for the first time.
<<<<<<< HEAD
func (cache *Cache) updateFile(path string, new_byte_progress int64, tag_data *util.TagData, info os.FileInfo, new_timestamp ...bool) bool {
	finished := false
	if new_byte_progress == info.Size() || new_byte_progress == -1 {
		new_byte_progress = -1
		finished = true
	}
	if new_byte_progress > info.Size() {
		error_log.LogError("Bin tried to store too many bytes of", path)
=======
func (cache *Cache) updateFileAlloc(path string, new_byte_alloc int64, tag_data *util.TagData, info os.FileInfo, new_timestamp ...bool) bool {
	finished := false
	if new_byte_alloc == info.Size() || new_byte_alloc == -1 {
		new_byte_alloc = -1
		finished = true
	}
	if new_byte_alloc > info.Size() {
		util.LogError("Bin tried to store too many bytes:", path)
		// TODO: Should we do something about this? What if a file changes in the middle of being sent?
>>>>>>> dd426e15
	}
	// Lock cache so it won't be written or loaded during file update.
	cache.listener.WriteLock.Lock()
	defer cache.listener.WriteLock.Unlock()
	// Update cache file with new byte progress
	cache_file := cache.listener.Files[path]
<<<<<<< HEAD
	cache_file.Allocation = new_byte_progress
=======
	if cache_file.Bytes != info.Size() {
		util.LogError("File changed:", path) // TODO: Delete the file from the cache?
	}
	cache_file.Allocation = new_byte_alloc
>>>>>>> dd426e15
	if len(new_timestamp) > 0 && new_timestamp[0] == true {
		cache_file.StartTime = util.GetTimestampNS()
	}
	cache.listener.Files[path] = cache_file
	return finished
<<<<<<< HEAD
=======
}

func (cache *Cache) updateFileProgress(path string, bytes_sent int64) bool {
	cache.listener.WriteLock.Lock()
	defer cache.listener.WriteLock.Unlock()
	cache_file := cache.listener.Files[path]
	cache_file.SentBytes += bytes_sent
	if cache_file.SentBytes == cache_file.Bytes {
		// Add to poller for validation/cleanup.
		cache.poller.addFile(path, cache_file.StartTime)
		// Log the sent file.
		send_duration := (time.Now().UnixNano() - cache_file.StartTime) / int64(time.Millisecond)
		receiver_host := config.Receiver_Name
		if receiver_host == "" {
			receiver_host = strings.Split(config.Receiver_Address, ":")[0]
		}
		send_log.LogSend(getStorePath(path, config.Input_Directory), cache.getFileMD5(path), cache_file.Bytes, receiver_host, send_duration)
	}
	return false
>>>>>>> dd426e15
}

func (cache *Cache) resendFile(path string) error {
	info, stat_err := os.Stat(path)
	if stat_err != nil {
		return stat_err
	}
<<<<<<< HEAD
	cache.updateFile(path, 0, nil, info)
=======
	cache.updateFileAlloc(path, 0, nil, info)
>>>>>>> dd426e15
	cache.listener.WriteCache()
	return nil
}

// removeFile deletes a file and its progress from both the in-memory and local cache.
// It should only be used when a file has been confirmed to have completely sent.
// It returns the time that the first chunk of the file was allocated to a bin.
// You allocation_lock should be locked when this function is called.
func (cache *Cache) removeFile(path string) int64 {
	cache.listener.WriteLock.Lock()
	item_start := cache.listener.Files[path].StartTime
	delete(cache.listener.Files, path)
	delete(cache.md5s, path)
	cache.listener.WriteLock.Unlock()
	cache.listener.WriteCache()
	return item_start
}

// getFileMD5 generates the MD5 given a file path, and stores it to cache.md5s, so that future parts
// that come from the same file don't have to regenerate the whole file MD5.
// The MD5 is deleted from cache.md5s when the file removal request is processed by the sender webserver.
func (cache *Cache) getFileMD5(path string) string {
	md5, already_calculated := cache.md5s[path]
	if !already_calculated {
		new_md5, md5_err := util.FileMD5(path)
		if md5_err != nil {
<<<<<<< HEAD
			error_log.LogError(md5_err.Error())
=======
			util.LogError(md5_err.Error())
>>>>>>> dd426e15
		}
		cache.md5s[path] = new_md5
		return new_md5
	}
	return md5
}

func (cache Cache) copyFileData() map[string]util.CacheFile {
	return cache.listener.Files
}

// freeSender checks the Busy value of all senders and returns true if there are any non-busy Senders.
func (cache *Cache) freeSender() bool {
	for _, sender := range cache.senders {
		if !sender.Busy {
			return true
		}
	}
	return false
}

// setSendersActive sets the active status of all senders to the specified value.
func (cache *Cache) setSendersActive(active bool) {
	for _, sender := range cache.senders {
		sender.Active = active
	}
}

// anyActiveSender checks if any senders are still active or busy, and returns false if they are all idle.
func (cache *Cache) anyActiveSender() bool {
	senders_resting := true
	for _, sender := range cache.senders {
		if sender.Active == true || sender.Busy == true {
			senders_resting = false
		}
	}
	return !senders_resting
}

func (cache *Cache) setPoller(new_poller *Poller) {
	cache.poller = new_poller
}

// allocate is called when a new file is detected and on startup.
// While there are still any unallocated bytes in the cache, allocate continuously fills new Bins.
// When a new non-empty Bin is filled, it is sent down the Bin channel.
// Allocate stops when a Bin is filled, but is empty.
func (cache *Cache) allocate() {
	time.Sleep(5 * time.Millisecond) // Give enough time for the cache adder to pick up the lock.
	cache.channel_lock.Lock()
	defer cache.channel_lock.Unlock()
	files_available := true
	for files_available {
		if !cache.freeSender() { // There's no open sender to accept this bin
			time.Sleep(100 * time.Millisecond)
			continue
		}
		new_bin := NewBin(cache, cache.bin_size, cache.watch_dir)
		new_bin.fill()
		if new_bin.Empty {
			files_available = false
		} else {
			cache.bin_channel <- new_bin
		}
	}
}

// scan blocks until it receives a file addition from the cache listener.
// When an addition is detected, it creates a new entry in the cache for the file and calls cache.allocate()
func (cache *Cache) scan() {
	// Load bins and allocate cache on startup
	cache.loadBins()
	cache.allocate()
	update_channel := make(chan string, 1)
	cache.listener.SetOnFinish(cache.allocate)
	go cache.listener.Listen(update_channel)
	for {
		new_path := <-update_channel
<<<<<<< HEAD
		cache.channel_lock.Lock()
		cache.listener.WriteLock.Lock()
		cache.listener.Files[new_path] = util.CacheFile{}
		cache.listener.WriteLock.Unlock()
		cache.channel_lock.Unlock()
	}
=======
		cache.addPath(new_path)
	}
}

func (cache *Cache) addPath(path string) {
	cache.channel_lock.Lock()
	cache.listener.WriteLock.Lock()
	defer cache.channel_lock.Unlock()
	defer cache.listener.WriteLock.Unlock()
	util.LogDebug("CACHE Found File:", path)
	stat, err := os.Stat(path)
	if err != nil {
		util.LogError("Failed to stat:", path, err.Error())
		return
	}
	fc := util.CacheFile{}
	fc.Bytes = stat.Size()
	cache.listener.Files[path] = fc
>>>>>>> dd426e15
}

func (cache *Cache) BinSize() int {
	return cache.bin_size
}

func (cache *Cache) SetBinSize(new_size int) {
	cache.bin_size = new_size
}

func (cache *Cache) SetSenders(senders []*Sender) {
	cache.senders = senders
}<|MERGE_RESOLUTION|>--- conflicted
+++ resolved
@@ -2,10 +2,7 @@
 
 import (
 	"os"
-<<<<<<< HEAD
-=======
 	"strings"
->>>>>>> dd426e15
 	"sync"
 	"time"
 	"util"
@@ -13,7 +10,6 @@
 
 // Cache is a wrapper around Listener that provides extra Bin-filling functionality.
 type Cache struct {
-<<<<<<< HEAD
 	allocation_lock sync.Mutex        // Lock in place during bin allocation. Keeps files from being deleted during allocation.
 	bin_channel     chan Bin          // The channel that newly filled Bins should be passed into.
 	poller          *Poller           // TODO write something about poller
@@ -23,16 +19,6 @@
 	senders         []*Sender         // A list of all the active senders that the cache can query when creating new Bins.
 	md5s            map[string]string // A list of all the pre-calculated md5s
 	channel_lock    sync.Mutex        // As soon as a new file is obtained from the listener, this lock is applied. It stops calls to cache.allocate coming too early.
-=======
-	bin_channel  chan Bin          // The channel that newly filled Bins should be passed into.
-	poller       *Poller           // TODO write something about poller
-	bin_size     int               // Default Bin size. Obtained from config.
-	watch_dir    string            // Watch directory, used to create listener and new bins.
-	listener     *util.Listener    // The instance of listener that the cache uses to store data and get new files.
-	senders      []*Sender         // A list of all the active senders that the cache can query when creating new Bins.
-	md5s         map[string]string // A list of all the pre-calculated md5s
-	channel_lock sync.Mutex        // As soon as a new file is obtained from the listener, this lock is applied. It stops calls to cache.allocate coming too early.
->>>>>>> dd426e15
 }
 
 // NewCache creates and returns a new Cache struct with default values.
@@ -40,41 +26,20 @@
 	new_cache := &Cache{}
 	new_cache.md5s = make(map[string]string)
 	new_cache.watch_dir = watch_dir
-<<<<<<< HEAD
 	new_cache.allocation_lock = sync.Mutex{}
 	new_cache.bin_size = bin_size
 	new_cache.bin_channel = bin_channel
 	new_cache.senders = nil
-	new_cache.listener = util.NewListener(cache_file_name, error_log, cache_write_interval, watch_dir)
-=======
-	new_cache.bin_size = bin_size
-	new_cache.bin_channel = bin_channel
-	new_cache.senders = nil
 	new_cache.listener = util.NewListener(cache_file_name, cache_write_interval, config.Input_Age, watch_dir)
->>>>>>> dd426e15
 	new_cache.channel_lock = sync.Mutex{}
 	return new_cache
 }
 
-<<<<<<< HEAD
-// updateFile updates the record of bytes that have been allocated to a Bin.
-=======
 // updateFileAlloc updates the record of bytes that have been allocated to a Bin.
->>>>>>> dd426e15
 // Take note that updateFile does NOT update the local cache.
 // updateFile takes an optional argument new_timestamp, which should be either true or false,
 // depending whether or not a new timestamp should be stored with the file.
 // Generally, this would only happen when the file is being updated for the first time.
-<<<<<<< HEAD
-func (cache *Cache) updateFile(path string, new_byte_progress int64, tag_data *util.TagData, info os.FileInfo, new_timestamp ...bool) bool {
-	finished := false
-	if new_byte_progress == info.Size() || new_byte_progress == -1 {
-		new_byte_progress = -1
-		finished = true
-	}
-	if new_byte_progress > info.Size() {
-		error_log.LogError("Bin tried to store too many bytes of", path)
-=======
 func (cache *Cache) updateFileAlloc(path string, new_byte_alloc int64, tag_data *util.TagData, info os.FileInfo, new_timestamp ...bool) bool {
 	finished := false
 	if new_byte_alloc == info.Size() || new_byte_alloc == -1 {
@@ -84,28 +49,21 @@
 	if new_byte_alloc > info.Size() {
 		util.LogError("Bin tried to store too many bytes:", path)
 		// TODO: Should we do something about this? What if a file changes in the middle of being sent?
->>>>>>> dd426e15
 	}
 	// Lock cache so it won't be written or loaded during file update.
 	cache.listener.WriteLock.Lock()
 	defer cache.listener.WriteLock.Unlock()
 	// Update cache file with new byte progress
 	cache_file := cache.listener.Files[path]
-<<<<<<< HEAD
-	cache_file.Allocation = new_byte_progress
-=======
 	if cache_file.Bytes != info.Size() {
 		util.LogError("File changed:", path) // TODO: Delete the file from the cache?
 	}
 	cache_file.Allocation = new_byte_alloc
->>>>>>> dd426e15
 	if len(new_timestamp) > 0 && new_timestamp[0] == true {
 		cache_file.StartTime = util.GetTimestampNS()
 	}
 	cache.listener.Files[path] = cache_file
 	return finished
-<<<<<<< HEAD
-=======
 }
 
 func (cache *Cache) updateFileProgress(path string, bytes_sent int64) bool {
@@ -125,7 +83,6 @@
 		send_log.LogSend(getStorePath(path, config.Input_Directory), cache.getFileMD5(path), cache_file.Bytes, receiver_host, send_duration)
 	}
 	return false
->>>>>>> dd426e15
 }
 
 func (cache *Cache) resendFile(path string) error {
@@ -133,11 +90,7 @@
 	if stat_err != nil {
 		return stat_err
 	}
-<<<<<<< HEAD
-	cache.updateFile(path, 0, nil, info)
-=======
 	cache.updateFileAlloc(path, 0, nil, info)
->>>>>>> dd426e15
 	cache.listener.WriteCache()
 	return nil
 }
@@ -164,11 +117,7 @@
 	if !already_calculated {
 		new_md5, md5_err := util.FileMD5(path)
 		if md5_err != nil {
-<<<<<<< HEAD
-			error_log.LogError(md5_err.Error())
-=======
 			util.LogError(md5_err.Error())
->>>>>>> dd426e15
 		}
 		cache.md5s[path] = new_md5
 		return new_md5
@@ -247,14 +196,6 @@
 	go cache.listener.Listen(update_channel)
 	for {
 		new_path := <-update_channel
-<<<<<<< HEAD
-		cache.channel_lock.Lock()
-		cache.listener.WriteLock.Lock()
-		cache.listener.Files[new_path] = util.CacheFile{}
-		cache.listener.WriteLock.Unlock()
-		cache.channel_lock.Unlock()
-	}
-=======
 		cache.addPath(new_path)
 	}
 }
@@ -273,7 +214,6 @@
 	fc := util.CacheFile{}
 	fc.Bytes = stat.Size()
 	cache.listener.Files[path] = fc
->>>>>>> dd426e15
 }
 
 func (cache *Cache) BinSize() int {
