--- conflicted
+++ resolved
@@ -1,20 +1,11 @@
 package sender
 
 import (
+	"bytes"
 	"encoding/json"
 	"fmt"
 	"net/http"
-<<<<<<< HEAD
-	"net/url"
 	"os"
-	path_util "path"
-	"strings"
-=======
-	// "net/url"
-	"bytes"
-	"os"
-	// "strings"
->>>>>>> dd426e15
 	"sync"
 	"time"
 	"util"
@@ -30,13 +21,9 @@
 }
 
 type PollData struct {
-<<<<<<< HEAD
-	start_time  int64
-=======
 	Path        string
 	Start_Time  int64
 	add_time    int64
->>>>>>> dd426e15
 	retry_count int
 }
 
@@ -49,11 +36,7 @@
 	var client_err error
 	new_poller.client, client_err = util.GetTLSClient(config.Client_SSL_Cert, config.Client_SSL_Key, config.TLS)
 	if client_err != nil {
-<<<<<<< HEAD
-		error_log.LogError(client_err.Error())
-=======
 		util.LogError(client_err.Error())
->>>>>>> dd426e15
 	}
 	return new_poller
 }
@@ -61,10 +44,7 @@
 // addFile safely adds a new file to the Poller's list of files to verify. It requires the start
 // timestamp of the file, so that the receiver knows where in the logs to look for the file
 func (poller *Poller) addFile(path string, start_time int64) {
-<<<<<<< HEAD
-=======
 	util.LogDebug("POLLER Added:", path)
->>>>>>> dd426e15
 	store_path := getStorePath(path, config.Input_Directory)
 	poller.map_mutex.Lock()
 	defer poller.map_mutex.Unlock()
@@ -72,11 +52,6 @@
 	if exists {
 		return
 	} else {
-<<<<<<< HEAD
-		new_data := &PollData{start_time, 0}
-		poller.validation_map[store_path] = new_data
-	}
-=======
 		new_data := &PollData{store_path, start_time, util.GetTimestamp(), 0}
 		poller.validation_map[store_path] = new_data
 	}
@@ -100,7 +75,6 @@
 		}
 	}
 	return list
->>>>>>> dd426e15
 }
 
 // poll is the blocking mainloop of Poller. It constantly sends out
@@ -108,52 +82,6 @@
 // verified, it is removed from the cache.
 func (poller *Poller) poll() {
 	for {
-<<<<<<< HEAD
-		if len(poller.validation_map) < 1 {
-			time.Sleep(time.Second * 1)
-			continue
-		}
-		// Create the payload of the verification request
-		payload := ""
-		poller.map_mutex.Lock()
-		for path, poll_data := range poller.validation_map {
-			poll_data.retry_count += 1
-			if poll_data.retry_count > 100 {
-				// Send the file again
-				delete(poller.validation_map, path)
-				cache_path := getWholePath(path)
-				poller.cache.resendFile(cache_path)
-				continue
-			}
-			payload += fmt.Sprintf("%s;%d,", path, time.Duration(poll_data.start_time)/time.Second) // Convert timestamp to seconds
-		}
-		payload = strings.Trim(payload, ",")
-		// Make sure that the payload is long enough to send. This check would activate if all files in the payload list were set to be resent
-		if len(payload) <= 1 {
-			time.Sleep(1)
-			continue
-		}
-		poller.map_mutex.Unlock()
-		request_url := fmt.Sprintf("%s://%s/poll.go?files=%s", config.Protocol(), config.Receiver_Address, url.QueryEscape(payload))
-		new_request, request_err := http.NewRequest("POST", request_url, nil)
-		new_request.Header.Add("sender_name", config.Sender_Name)
-		if request_err != nil {
-			error_log.LogError("Could not generate HTTP request object: ", request_err.Error())
-		}
-		response, response_err := poller.client.Do(new_request)
-		if response_err != nil {
-			// Receiver is probably down
-			time.Sleep(time.Second * 5)
-			error_log.LogError("Poll request failed, receiver is probably down:", response_err.Error())
-			continue
-		}
-		unpack_err := poller.unpackResponse(response)
-		if unpack_err != nil {
-			error_log.LogError("Error unpacking response to polling request:", unpack_err.Error())
-		}
-		// Sleep before next polling request
-		time.Sleep(30 * time.Second)
-=======
 		time.Sleep(time.Second * time.Duration(config.Poll_Interval))
 		if len(poller.validation_map) < 1 {
 			continue
@@ -184,7 +112,6 @@
 		if err != nil {
 			util.LogError("Error unpacking response to polling request:", err.Error())
 		}
->>>>>>> dd426e15
 	}
 }
 
@@ -196,38 +123,24 @@
 		return decode_err
 	}
 	// Update the validation_map with response info
-<<<<<<< HEAD
-=======
-	poller.map_mutex.Lock()
->>>>>>> dd426e15
 	for path, _ := range response_map {
 		// Get info you need to address the file in the cache
 		whole_path := getWholePath(path)
 		tag_data := getTag(poller.cache, whole_path)
 		stat, stat_err := os.Stat(whole_path)
 		if stat_err != nil {
-<<<<<<< HEAD
-			error_log.LogError(fmt.Sprintf("Couldn't stat file %s during cleanup: %s", whole_path, stat_err.Error()))
-			continue
-		}
-		if response_map[path] == 1 {
-			// Log the send confirmation
-			send_duration := (time.Now().UnixNano() - poller.cache.listener.Files[whole_path].StartTime) / int64(time.Millisecond)
-			reciever_host := strings.Split(config.Receiver_Address, ":")[0]
-			send_log.LogSend(path_util.Base(whole_path), poller.cache.getFileMD5(whole_path), stat.Size(), reciever_host, send_duration)
-=======
 			util.LogError(fmt.Sprintf("Failed to stat file %s during cleanup: %s", whole_path, stat_err.Error()))
 			continue
 		}
 		if response_map[path] == 1 {
 			util.LogDebug("POLLER Confirmation:", path)
->>>>>>> dd426e15
 			// Delete the file if the tag says we should.
 			if tag_data.Delete_On_Verify {
 				remove_err := os.Remove(whole_path)
 				if remove_err != nil {
-<<<<<<< HEAD
-					error_log.LogError(fmt.Sprintf("Couldn't remove %s file after send confirmation: %s", whole_path, remove_err.Error()))
+					util.LogError(fmt.Sprintf("Failed to remove %s after confirmation: %s", whole_path, remove_err.Error()))
+				} else {
+					util.LogDebug("POLLER Delete:", path)
 				}
 			}
 			// Make sure we don't remove files in the middle of allocation.
@@ -241,28 +154,10 @@
 			poller.map_mutex.Unlock()
 		} else if response_map[path] == -1 {
 			// File failed whole-file validation, set for re-allocation.
-			error_log.LogError(fmt.Sprintf("File %s failed whole-file validation, sending again", path))
-			poller.cache.updateFile(whole_path, 0, tag_data, stat)
-			poller.cache.listener.WriteCache()
-		}
-	}
-=======
-					util.LogError(fmt.Sprintf("Failed to remove %s after confirmation: %s", whole_path, remove_err.Error()))
-				} else {
-					util.LogDebug("POLLER Delete:", path)
-				}
-			}
-			poller.cache.removeFile(whole_path)
-			poller.validation_map[path] = nil
-			delete(poller.validation_map, path)
-		} else if response_map[path] == -1 {
-			// File failed whole-file validation, set for re-allocation.
 			util.LogError("Failed to send (resending...):", path)
 			poller.cache.updateFileAlloc(whole_path, 0, tag_data, stat)
 			poller.cache.listener.WriteCache()
 		}
 	}
-	poller.map_mutex.Unlock()
->>>>>>> dd426e15
 	return nil
 }