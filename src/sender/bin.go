--- conflicted
+++ resolved
@@ -169,11 +169,14 @@
 // It repeats this process until either the Bin runs out of room, or there are no more valid & unallocated files.
 // After a bin is filled, the local cache will be updated.
 func (bin *Bin) fill() {
-<<<<<<< HEAD
+	// Make copy of cache contents before beginning allocation.
+    bin.cache.listener.WriteLock.Lock()
+    cache_copy := bin.cache.copyFileData()
+    bin.cache.listener.WriteLock.Unlock()
 	keep_trying := true // There may still some files in the cache that have been passed over due to selecting of higher priority data
 	for keep_trying {   // This outer for loop keeps looping until no unallocated data can be found.
 		keep_trying = false // Set keep_trying to false until a file is found that will allow the loop to continue.
-		for path, cache_file := range bin.cache.listener.Files {
+		for path, cache_file := range cache_copy {
 			if bin.BytesLeft == 0 {
 				break // Bin is full
 			}
@@ -203,11 +206,13 @@
 					added_bytes := bin.fitBytes(cache_file.Allocation, file_size)
 					bin.BytesLeft = bin.BytesLeft - added_bytes
 					new_allocation := cache_file.Allocation + int64(added_bytes)
-					bin.addPart(path, tag_data, cache_file.Allocation, new_allocation, info)
 					update_startstamp := false
+					last_file := ""
 					if cache_file.Allocation == 0 {
 						update_startstamp = true // If the first chunk is being allocated, mark the start stamp.
+						last_file = tag_data.LastFile(getStorePath(path, config.Input_Directory))
 					}
+					bin.addPart(path, tag_data, cache_file.Allocation, new_allocation, info, last_file)
 					bin.cache.updateFileAlloc(path, new_allocation, tag_data, info, update_startstamp)
 				}
 			}
@@ -220,68 +225,6 @@
 		bin.save()
 	}
 	bin.cache.listener.WriteCache()
-=======
-    // Make copy of cache contents before beginning allocation.
-    bin.cache.listener.WriteLock.Lock()
-    cache_copy := bin.cache.copyFileData()
-    bin.cache.listener.WriteLock.Unlock()
-
-    keep_trying := true // There may still some files in the cache that have been passed over due to selecting of higher priority data
-    for keep_trying {   // This outer for loop keeps looping until no unallocated data can be found.
-        keep_trying = false // Set keep_trying to false until a file is found that will allow the loop to continue.
-        for path, cache_file := range cache_copy {
-            if bin.BytesLeft == 0 {
-                break // Bin is full
-            }
-            if path == "__TIMESTAMP__" {
-                continue // Don't try to allocate the timestamp data
-            }
-            info, info_err := os.Stat(path)
-            if info_err != nil {
-                error_log.LogError("File:", path, "registered in cache, but does not exist")
-                bin.cache.removeFile(path)
-            }
-            file_size := info.Size()
-            if file_size == 0 {
-                // Empty file
-                bin.cache.removeFile(path)
-            }
-            if cache_file.Allocation == -1 {
-                bin.cache.poller.addFile(path, cache_file.StartTime)
-            }
-            if cache_file.Allocation < file_size && cache_file.Allocation != -1 {
-                // File passes initial check, do expensive check
-                tag_data := getTag(bin.cache, path)
-                if shouldAllocate(bin.cache, tag_data, path) {
-                    // File should be allocated, add to Bin
-                    if tag_data.TransferMethod() != TRANSFER_HTTP && bin.Empty {
-                        // If the Bin is empty, add any non-standard transfer method files.
-                        bin.handleExternalTransferMethod(path, tag_data)
-                        break
-                    }
-                    added_bytes := bin.fitBytes(cache_file.Allocation, file_size)
-                    bin.BytesLeft = bin.BytesLeft - added_bytes
-                    new_allocation := cache_file.Allocation + int64(added_bytes)
-                    update_startstamp := false
-                    last_file := ""
-                    if cache_file.Allocation == 0 {
-                        update_startstamp = true // If the first chunk is being allocated, mark the start stamp.
-                        last_file = tag_data.LastFile(getStorePath(path, config.Input_Directory))
-                    }
-                    bin.addPart(path, tag_data, cache_file.Allocation, new_allocation, info, last_file)
-                    bin.cache.updateFile(path, new_allocation, tag_data, info, update_startstamp)
-                }
-            }
-            if cache_file.Allocation != -1 {
-                keep_trying = true
-            }
-        }
-    }
-    if !bin.Empty {
-        bin.save()
-    }
-    bin.cache.listener.WriteCache()
->>>>>>> 81062f19
 }
 
 // shouldAllocate checks if the given file should be allowed to be saved to a Bin.
@@ -397,7 +340,6 @@
 
 // handleDisk is called to prep bins for files with transfer method disk.
 func (bin *Bin) handleDisk(path string, tag_data *util.TagData) {
-<<<<<<< HEAD
 	bin.TransferMethod = TRANSFER_DISK
 	info, stat_err := os.Stat(path)
 	if stat_err != nil {
@@ -405,23 +347,12 @@
 	}
 	bin.Size = -1
 	bin.BytesLeft = 0
-	bin.addPart(path, tag_data, 0, info.Size(), info)
-=======
-    bin.TransferMethod = TRANSFER_DISK
-    info, stat_err := os.Stat(path)
-    if stat_err != nil {
-        error_log.LogError(stat_err.Error())
-    }
-    bin.Size = -1
-    bin.BytesLeft = 0
-    last_file := tag_data.LastFile(getStorePath(path, config.Input_Directory))
+	last_file := tag_data.LastFile(getStorePath(path, config.Input_Directory))
     bin.addPart(path, tag_data, 0, info.Size(), info, last_file)
->>>>>>> 81062f19
 }
 
 // handleGridFTP is called to prep bins for files with transfer method GridFTP.
 func (bin *Bin) handleGridFTP(path string, tag_data *util.TagData) {
-<<<<<<< HEAD
 	bin.TransferMethod = TRANSFER_GRIDFTP
 	info, stat_err := os.Stat(path)
 	if stat_err != nil {
@@ -429,17 +360,7 @@
 	}
 	bin.Size = -1
 	bin.BytesLeft = 0
-	bin.addPart(path, tag_data, 0, info.Size(), info)
-=======
-    bin.TransferMethod = TRANSFER_GRIDFTP
-    info, stat_err := os.Stat(path)
-    if stat_err != nil {
-        error_log.LogError(stat_err.Error())
-    }
-    bin.Size = -1
-    bin.BytesLeft = 0
-    bin.addPart(path, tag_data, 0, info.Size(), info, "")
->>>>>>> 81062f19
+	bin.addPart(path, tag_data, 0, info.Size(), info, "")
 }
 
 // fitBytes checks a file to see how much of that file can fit inside a Bin.
@@ -458,20 +379,10 @@
 
 // addPart calls NewPart and appends the new part to the Bin.
 // See documentation for NewPart for an in-depth explanation of addParts arguments.
-<<<<<<< HEAD
-func (bin *Bin) addPart(path string, tag_data *util.TagData, start int64, end int64, info os.FileInfo) Part {
-	new_part := NewPart(path, start, end, info.Size())
-	new_part.File_MD5 = bin.cache.getFileMD5(path)
-	new_part.Last_File = tag_data.LastFile()
-	bin.Files = append(bin.Files, new_part)
-	bin.Empty = false
-	return new_part
-=======
 func (bin *Bin) addPart(path string, tag_data *util.TagData, start int64, end int64, info os.FileInfo, last_file string) Part {
     new_part := NewPart(path, start, end, info.Size())
     new_part.File_MD5 = bin.cache.getFileMD5(path)
     bin.Files = append(bin.Files, new_part)
     bin.Empty = false
     return new_part
->>>>>>> 81062f19
 }