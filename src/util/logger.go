package util

import (
	"errors"
	"fmt"
	"log"
	"os"
	"path/filepath"
	"runtime"
	"strconv"
	"sync"
	"time"
)

const LOGGING_SEND = 1
const LOGGING_RECEIVE = 2
const LOGGING_DISK = 3
const LOGGING_MSG = 4

// Logger contains data necessary to create the logging directory structure and write
// logs to files
type Logger struct {
	internal_logger *log.Logger
	file_handle     *os.File
	log_lock        sync.Mutex
	log_path        string
	base_path       string
	mode            int
<<<<<<< HEAD
=======
	debug           bool
>>>>>>> dd426e15
}

// NewLogger creates a file with the specified mode and base path from the config.
// The mode changes the behavior of Logger.Log() - List of modes:
// 1 = send, 2 = receive, 3 = disk, 4 = error
<<<<<<< HEAD
func NewLogger(base_path string, mode int) Logger {
	new_logger := Logger{}
	new_logger.log_lock = sync.Mutex{}
	new_logger.mode = mode
	new_logger.base_path = base_path
	if mode == LOGGING_ERROR {
		new_logger.internal_logger = log.New(nil, "", log.Ldate|log.Ltime)
	} else {
		new_logger.internal_logger = log.New(nil, "", 0)
	}
	return new_logger
=======
func NewLogger(base_path string, mode int, debug bool) *Logger {
	new_logger := Logger{}
	new_logger.log_lock = sync.Mutex{}
	new_logger.base_path = base_path
	new_logger.mode = mode
	new_logger.debug = debug
	if mode == LOGGING_MSG {
		if base_path != "" {
			new_logger.internal_logger = log.New(nil, "", log.Ldate|log.Ltime)
		}
	} else {
		new_logger.internal_logger = log.New(nil, "", 0)
	}
	return &new_logger
>>>>>>> dd426e15
}

// updateFileHandle is called before each call to a Log() function. If the day has changed,
// or the file handler is nil (on startup), a new log file will be opened for appending.
// It takes an optional parameter host_names, which specifies whether or not to open a file with a
// host name in its path
func (logger *Logger) updateFileHandle(host_names ...string) {
	host_flag := false
	if len(host_names) > 0 {
		host_flag = true
	}
	var current_path string
	if host_flag {
		current_path = GetCurrentLogPath(logger.base_path, logger.mode, host_names[0])
	} else {
		current_path = GetCurrentLogPath(logger.base_path, logger.mode)
	}
	_, stat_err := os.Stat(current_path)
	if logger.log_path != current_path || os.IsNotExist(stat_err) || logger.file_handle == nil {
		logger.log_path = current_path
		logger.file_handle.Close()
		os.MkdirAll(filepath.Dir(current_path), os.ModePerm)
		var open_err error
		logger.file_handle, open_err = os.OpenFile(current_path, os.O_RDWR|os.O_APPEND|os.O_CREATE, 0700)
		if open_err != nil {
<<<<<<< HEAD
			fmt.Println("Couldn't open log file: ", open_err.Error())
=======
			LogError("Failed to open log file: ", open_err.Error())
>>>>>>> dd426e15
		}
		logger.internal_logger.SetOutput(logger.file_handle)
	}
}

// LogDebug joins each item in params{} by a space, prepends a timestamp and the location of the message,
// and writes the result to stdout and to the "messages" log file.
func (logger *Logger) LogDebug(params ...interface{}) error {
	if logger.internal_logger == nil || !logger.debug {
		return nil
	}
	if logger.mode != LOGGING_MSG {
		fmt.Fprintln(os.Stderr, params...) // Prevent error message from being lost.
		return errors.New(fmt.Sprintf("Can't call LogDebug with log of mode %d", logger.mode))
	}
	logger.log_lock.Lock()
	defer logger.log_lock.Unlock()
	// Get file name and line number of the caller of this function
	_, file_name, line, _ := runtime.Caller(1)
	params = append([]interface{}{fmt.Sprintf("%s:%d", filepath.Base(file_name), line)}, params...)
	fmt.Fprintln(os.Stdout, params...)
	logger.updateFileHandle()
	logger.internal_logger.Println(params...)
	return nil
}

// LogError joins each item in params{} by a space, prepends a timestamp and the location of the error,
// and writes the result to stderr and to the "messages" log file.
func (logger *Logger) LogError(params ...interface{}) error {
<<<<<<< HEAD
	if logger.mode != LOGGING_ERROR {
		fmt.Println(params...) // Prevent error message from being lost.
=======
	if logger.mode != LOGGING_MSG {
		fmt.Fprintln(os.Stderr, params...) // Prevent error message from being lost.
>>>>>>> dd426e15
		return errors.New(fmt.Sprintf("Can't call LogError with log of mode %d", logger.mode))
	}
	logger.log_lock.Lock()
	defer logger.log_lock.Unlock()
<<<<<<< HEAD
	logger.updateFileHandle()
	// Get file name and line number of the caller of this function
	_, file_name, line, _ := runtime.Caller(1)
	params = append([]interface{}{fmt.Sprintf("%s:%d", filepath.Base(file_name), line)}, params...)
	fmt.Println(params...)
=======
	// Get file name and line number of the caller of this function
	_, file_name, line, _ := runtime.Caller(1)
	params = append([]interface{}{fmt.Sprintf("%s:%d", filepath.Base(file_name), line)}, params...)
	fmt.Fprintln(os.Stderr, params...)
	logger.updateFileHandle()
>>>>>>> dd426e15
	logger.internal_logger.Println(params...)
	return nil
}

// LogDisk writes a formatted string to the "to_disk" log file.
func (logger *Logger) LogDisk(s string, md5 string, size int64) {
	if logger.mode != LOGGING_DISK {
		panic(fmt.Sprintf("Can't call LogDisk with log of mode %d", logger.mode))
	}
	logger.log_lock.Lock()
	defer logger.log_lock.Unlock()
	logger.updateFileHandle()
	logger.internal_logger.Printf("%s:%s:%d:%d", s, md5, size, time.Now().Unix())
}

// LogSend writes a formatted string to the "outgoing_to" log file.
func (logger *Logger) LogSend(s string, md5 string, size int64, hostname string, send_time int64) {
	if logger.mode != LOGGING_SEND {
		panic(fmt.Sprintf("Can't call LogSend with log of mode %d", logger.mode))
	}
	logger.log_lock.Lock()
	defer logger.log_lock.Unlock()
	logger.updateFileHandle(hostname)
	log_string := fmt.Sprintf("%s:%s:%d:%d: %d ms", s, md5, size, time.Now().Unix(), send_time)
	logger.internal_logger.Printf(log_string)
}

// LogReceive writes a formatted string to the "incoming_from" log file.
func (logger *Logger) LogReceive(s string, md5 string, size int64, hostname string) {
	if logger.mode != LOGGING_RECEIVE {
		panic(fmt.Sprintf("Can't call LogReceive with log of mode %d", logger.mode))
	}
	logger.log_lock.Lock()
	defer logger.log_lock.Unlock()
	logger.updateFileHandle(hostname)
	log_string := fmt.Sprintf("%s:%s:%d:%d:", s, md5, size, time.Now().Unix())
	logger.internal_logger.Println(log_string)
	logger.file_handle.Sync()
}

// getCurrentLogPath returns what should be the path of the current log file. It is  used to
// detect when a day has passed, and a new log file should be opened. It takes optional argument host_name
// which must be of length 1 or not supplied. The given hostname will be appended to the log path.
func GetCurrentLogPath(base_path string, mode int, host_name ...string) string {
	now := time.Now()
	return GetLogPath(base_path, mode, now, host_name...)
}

func GetLogPath(base_path string, mode int, log_time time.Time, host_name ...string) string {
	if len(host_name) > 0 {
		return JoinPath(base_path, getDirectory(mode), host_name[0], getYear(log_time)+getMonth(log_time), getDay(log_time))
	}
	return JoinPath(base_path, getDirectory(mode), getYear(log_time)+getMonth(log_time), getDay(log_time))
}

func (logger *Logger) GetLogPath(log_time time.Time, host_name string) string {
	return GetLogPath(logger.base_path, logger.mode, log_time, host_name)
}

// getDirectory returns the preset directory name for a type of log.
func getDirectory(mode int) string {
	switch mode {
	case LOGGING_SEND:
		return "outgoing_to"
	case LOGGING_RECEIVE:
		return "incoming_from"
	case LOGGING_DISK:
		return "to_disk"
<<<<<<< HEAD
	case LOGGING_ERROR:
=======
	case LOGGING_MSG:
>>>>>>> dd426e15
		return "messages"
	}
	panic(fmt.Sprintf("Unrecognized logging mode %d", mode))
	return "fail"
}

// getDay gets the current day (1-31) and pads it with a leading 0
// if it is less than 2 characters long. Ex. 9 becomes 09.
func getDay(log_time time.Time) string {
	day_string := strconv.Itoa(log_time.Day())
	if len(day_string) == 1 {
		return "0" + day_string
	}
	return day_string
}

// getMonth gets the current month (1-12) and pads it with a leading 0
// if it is less than 2 characters long. Ex. 9 becomes 09.
func getMonth(log_time time.Time) string {
	month_string := strconv.Itoa(int((log_time.Month())))
	if len(month_string) == 1 {
		return "0" + month_string
	}
	return month_string
}

// getYear gets the current 4-digit year.
func getYear(log_time time.Time) string {
	return strconv.Itoa(log_time.Year())
}<|MERGE_RESOLUTION|>--- conflicted
+++ resolved
@@ -26,28 +26,12 @@
 	log_path        string
 	base_path       string
 	mode            int
-<<<<<<< HEAD
-=======
 	debug           bool
->>>>>>> dd426e15
 }
 
 // NewLogger creates a file with the specified mode and base path from the config.
 // The mode changes the behavior of Logger.Log() - List of modes:
 // 1 = send, 2 = receive, 3 = disk, 4 = error
-<<<<<<< HEAD
-func NewLogger(base_path string, mode int) Logger {
-	new_logger := Logger{}
-	new_logger.log_lock = sync.Mutex{}
-	new_logger.mode = mode
-	new_logger.base_path = base_path
-	if mode == LOGGING_ERROR {
-		new_logger.internal_logger = log.New(nil, "", log.Ldate|log.Ltime)
-	} else {
-		new_logger.internal_logger = log.New(nil, "", 0)
-	}
-	return new_logger
-=======
 func NewLogger(base_path string, mode int, debug bool) *Logger {
 	new_logger := Logger{}
 	new_logger.log_lock = sync.Mutex{}
@@ -62,7 +46,6 @@
 		new_logger.internal_logger = log.New(nil, "", 0)
 	}
 	return &new_logger
->>>>>>> dd426e15
 }
 
 // updateFileHandle is called before each call to a Log() function. If the day has changed,
@@ -88,11 +71,7 @@
 		var open_err error
 		logger.file_handle, open_err = os.OpenFile(current_path, os.O_RDWR|os.O_APPEND|os.O_CREATE, 0700)
 		if open_err != nil {
-<<<<<<< HEAD
-			fmt.Println("Couldn't open log file: ", open_err.Error())
-=======
 			LogError("Failed to open log file: ", open_err.Error())
->>>>>>> dd426e15
 		}
 		logger.internal_logger.SetOutput(logger.file_handle)
 	}
@@ -122,30 +101,17 @@
 // LogError joins each item in params{} by a space, prepends a timestamp and the location of the error,
 // and writes the result to stderr and to the "messages" log file.
 func (logger *Logger) LogError(params ...interface{}) error {
-<<<<<<< HEAD
-	if logger.mode != LOGGING_ERROR {
-		fmt.Println(params...) // Prevent error message from being lost.
-=======
 	if logger.mode != LOGGING_MSG {
 		fmt.Fprintln(os.Stderr, params...) // Prevent error message from being lost.
->>>>>>> dd426e15
 		return errors.New(fmt.Sprintf("Can't call LogError with log of mode %d", logger.mode))
 	}
 	logger.log_lock.Lock()
 	defer logger.log_lock.Unlock()
-<<<<<<< HEAD
-	logger.updateFileHandle()
-	// Get file name and line number of the caller of this function
-	_, file_name, line, _ := runtime.Caller(1)
-	params = append([]interface{}{fmt.Sprintf("%s:%d", filepath.Base(file_name), line)}, params...)
-	fmt.Println(params...)
-=======
 	// Get file name and line number of the caller of this function
 	_, file_name, line, _ := runtime.Caller(1)
 	params = append([]interface{}{fmt.Sprintf("%s:%d", filepath.Base(file_name), line)}, params...)
 	fmt.Fprintln(os.Stderr, params...)
 	logger.updateFileHandle()
->>>>>>> dd426e15
 	logger.internal_logger.Println(params...)
 	return nil
 }
@@ -214,11 +180,7 @@
 		return "incoming_from"
 	case LOGGING_DISK:
 		return "to_disk"
-<<<<<<< HEAD
-	case LOGGING_ERROR:
-=======
 	case LOGGING_MSG:
->>>>>>> dd426e15
 		return "messages"
 	}
 	panic(fmt.Sprintf("Unrecognized logging mode %d", mode))
