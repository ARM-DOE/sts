package util

import (
	"encoding/json"
	"errors"
	"fmt"
	"io"
	"io/ioutil"
	"os"
	"path/filepath"
	"regexp"
	"sync"
	"time"
)

// Listener is a data struct that scans the file system for any additions to a directory.
// When an addition is detected, it is passed to update_channel.
// Listener maintains a local file that contains a timestamp for when it last checked a directory.
// This local cache also has the capacity to store information about files.
type Listener struct {
	file_name            string               // Name of the cache file that the listener uses to store timestamp and file data
	last_update          int64                // Time of last update in seconds since the epoch
	Files                map[string]CacheFile // Storage for timestamp and any additional file data. This data structure is written to the local cache.
	watch_dirs           []string             // This is the directory that the cache holds data about
	update_channel       chan string          // The channel that new and valid file paths will be sent to upon detection
	onFinish             FinishFunc           // Function called when a scan that detects new files finishes.
	new_files            bool                 // Set to true if there were new files found in the scan
	scan_delay           int                  // Delay for how often the listener should scan the file system.
	ignore_patterns      []string             // A list of patterns that each new file name (NOT path) is tested against. If a match is found the file is ignored.
	recent_files         map[string]bool      // A list of files that were found in the most recent string of updates. Stored as a map for quick lookups.
	WriteLock            sync.Mutex           // Prevents the cache from being written to disk and modified simultaneously
	cache_write_interval int64                // Time in seconds that must elapse before the on-disk cache file can be written again.
	last_cache_write     time.Time            // The time that the cache was last written to disk.
<<<<<<< HEAD
	error_log            Logger
=======
	file_age             int                  // How old (in seconds) the file needs to be in order to get into the cache.
>>>>>>> dd426e15
}

// CacheFile is the data structure that is stored on disk and in memory for every file in the cache
// Only public fields are saved to disk.
type CacheFile struct {
	Allocation int64    // An int64 that represents the number of bytes from this file that have been allocated to a Bin.
	StartTime  int64    // A unix timestamp that is taken when the first part of a file is allocated. Used to calculate time taken for send.
	tag        *TagData // Value used to cache tag lookups. Isn't written to disk.
<<<<<<< HEAD
=======
	Bytes      int64    // The file size when cached.
	SentBytes  int64    // The number of bytes sent (updated as bins for this file are deleted).
>>>>>>> dd426e15
}

func (file *CacheFile) SetAllocation(new_allocation int64) {
	file.Allocation = new_allocation
}

func (file *CacheFile) SetTag(tag *TagData) {
	file.tag = tag
}

// HasTag returns a tag and true if a TagData has already been looked up and cached for the file,
// if a file hasn't be cached, it will return false and nil.
func (file *CacheFile) HasTag() (*TagData, bool) {
	if file.tag != nil {
		return file.tag, true
	}
	return nil, false
}

// FinishFunc is the function called after a scan that detects new files
// It can be used to address the whole group of files found during scan,
// rather than processing them one at a time.
type FinishFunc func()

// NewListener generates and returns a new Listener struct which operates on the provided
// watch_dir and saves its data to cache_file_name.
<<<<<<< HEAD
func NewListener(cache_file_name string, error_log Logger, cache_write_interval int64, watch_dirs ...string) *Listener {
	new_listener := &Listener{}
	new_listener.error_log = error_log
=======
func NewListener(cache_file_name string, cache_write_interval int64, file_age int, watch_dirs ...string) *Listener {
	new_listener := &Listener{}
>>>>>>> dd426e15
	new_listener.recent_files = make(map[string]bool)
	new_listener.scan_delay = 3
	new_listener.file_name = cache_file_name
	new_listener.cache_write_interval = cache_write_interval
	new_listener.last_cache_write = time.Now()
	new_listener.last_update = -1
	new_listener.watch_dirs = watch_dirs
	new_listener.Files = make(map[string]CacheFile)
	new_listener.ignore_patterns = make([]string, 0)
<<<<<<< HEAD
=======
	new_listener.file_age = file_age
>>>>>>> dd426e15
	new_listener.AddIgnored(`\.DS_Store`)
	return new_listener
}

// LoadCache replaces the in-memory cache with the cache saved to disk.
func (listener *Listener) LoadCache() error {
	_, err := os.Stat(listener.file_name)
	if os.IsNotExist(err) {
		// Cache file does not exist, create new one
		os.Create(listener.file_name)
		listener.last_update = 0
		listener.WriteCache()
	}
	fi, open_err := os.Open(listener.file_name)
	if open_err != nil {
		return open_err
	}
	new_map := make(map[string]CacheFile)
	json_decoder := json.NewDecoder(fi)
	decode_err := json_decoder.Decode(&new_map)
	if decode_err != nil && decode_err != io.EOF {
		listener.codingError(decode_err)
	}
	listener.WriteLock.Lock()
	defer listener.WriteLock.Unlock()
	listener.Files = new_map
	listener.last_update = listener.Files["__TIMESTAMP__"].Allocation
	return nil
}

// WriteCache dumps the in-memory cache to local file.
func (listener *Listener) WriteCache() {
	listener.WriteLock.Lock()
	defer listener.WriteLock.Unlock()
	// Only write to the cache if it hasn't been written for cache_write_interval seconds.
	if time.Since(listener.last_cache_write).Seconds() > float64(listener.cache_write_interval) || listener.cache_write_interval == 0 {
<<<<<<< HEAD
		listener.Files["__TIMESTAMP__"] = CacheFile{listener.last_update, 0, nil}
=======
		listener.Files["__TIMESTAMP__"] = CacheFile{listener.last_update, 0, nil, 0, 0}
>>>>>>> dd426e15
		json_bytes, encode_err := json.Marshal(listener.Files)
		if encode_err != nil {
			listener.codingError(encode_err)
		}
		// Create temporary cache file while writing.
		ioutil.WriteFile(listener.file_name+".tmp", json_bytes, 0644)
		os.Rename(listener.file_name+".tmp", listener.file_name)
		// Update last cache timestamp
		listener.last_cache_write = time.Now()
	}
}

// scanDir recursively checks a directory for files that are newer than the current timestamp.
// If new files are found, their paths are sent to update_channel.
// When finished, it updates the local cache file.
func (listener *Listener) scanDir() {
<<<<<<< HEAD
	before_update := GetTimestamp()
	listener.new_files = false
	for _, watch_dir := range listener.watch_dirs {
		filepath.Walk(watch_dir, listener.fileWalkHandler)
	}
	listener.last_update = before_update
=======
	start := GetTimestamp()
	listener.new_files = false
	for _, watch_dir := range listener.watch_dirs {
		_, err := os.Stat(JoinPath(watch_dir, ".disabled"))
		if err == nil {
			continue // File exists, don't scan.
		}
		filepath.Walk(watch_dir, listener.fileWalkHandler)
	}
	if listener.new_files { // Because .disabled might have kept files from getting checked.
		listener.last_update = start - int64(listener.file_age) - 1
	}
>>>>>>> dd426e15
	listener.afterScan()
	listener.WriteCache()
	if !listener.new_files && len(listener.recent_files) > 0 {
		// Clear recent files if files stop coming for one update.
		listener.recent_files = make(map[string]bool)
	}
}

// fileWalkHandler is called for every file and directory in the directory managed by the Listener instance.
// It checks the managed directory for any files that have been modified since the last cache update
// and sends them to update_channel.
func (listener *Listener) fileWalkHandler(path string, info os.FileInfo, err error) error {
	if info == nil { // Check to make sure the file still exists
		return nil
	}
<<<<<<< HEAD
	if !info.IsDir() {
		_, in_map := listener.Files[path]
		_, in_recent := listener.recent_files[path]
		modtime := info.ModTime()
		special_case := false
		if modtime == time.Unix(listener.last_update, 0) && !in_map {
			// Special case: since ModTime doesn't offer resolution to a fraction of a second
			special_case = true // If modtime and the last cache update are equal, set the special case flag
			// When the special case flag is active, the modtime check in the next conditional always passes.
		}
		if !in_recent && !in_map && !listener.checkIgnored(info.Name()) && (modtime.After(time.Unix(listener.last_update, 0)) || special_case) {
=======
	if info.IsDir() {
		return nil
	}
	_, in_map := listener.Files[path]
	_, in_recent := listener.recent_files[path]
	if in_map || in_recent {
		return nil
	}
	modtime := info.ModTime()
	if !listener.checkIgnored(info.Name()) && modtime.After(time.Unix(listener.last_update, 0)) {
		if modtime.Unix() < (GetTimestamp() - int64(listener.file_age)) {
>>>>>>> dd426e15
			listener.new_files = true
			listener.recent_files[path] = true
			listener.update_channel <- path
		}
	}
	return nil
}

// afterScan is called by the listener after a scan completes
// If new files were detected, the settable onFinish function is called.
func (listener *Listener) afterScan() {
	if listener.onFinish != nil && listener.new_files {
		listener.onFinish()
	}
}

func (listener *Listener) SetOnFinish(onFinish FinishFunc) {
	listener.onFinish = onFinish
}

// checkIgnored is called every time a file is about to be sent to the addition channel.
// The file name is checked against every registered ignore pattern, if a match is found, the file is ignored.
func (listener *Listener) checkIgnored(path string) bool {
	ignore := false
	for _, pattern := range listener.ignore_patterns {
		matched, match_err := regexp.MatchString(pattern, path)
		if match_err != nil {
<<<<<<< HEAD
			listener.error_log.LogError("Error matching pattern", pattern, "against file", path)
=======
			LogError("Error matching pattern", pattern, "against file", path)
>>>>>>> dd426e15
		} else {
			if matched {
				ignore = true
			}
		}
	}
	return ignore
}

// AddIgnored can be called to add a regex pattern to the list of ignored files.
func (listener *Listener) AddIgnored(pattern string) {
	listener.ignore_patterns = append(listener.ignore_patterns, pattern)
}

// Listen is a loop that operates on the watched directory, adding new files to update_channel.
// It scans the the specified watch directory every few seconds for any file additions.
// Make sure to call LoadCache before you call Listen, or the last timestamp won't be loaded from file.
// Due to its need to continuously scan the file system, it should always be called by a goroutine
func (listener *Listener) Listen(new_file chan string) {
	listener.update_channel = new_file
	for {
		listener.scanDir()
		time.Sleep(time.Duration(listener.scan_delay) * time.Second)
	}
}

func (listener *Listener) WatchDir(dir_slice int) (string, error) {
	if len(listener.watch_dirs)-1 < dir_slice {
		return "", errors.New(fmt.Sprintf("No watch dir registered with index %d", dir_slice))
	}
	return listener.watch_dirs[dir_slice], nil
}

// codingError is called when there is an error encoding the in-memory cache, or decoding the local copy of the cache.
// This would probably only be called if the local copy of the cache has been corrupted.
// Because of this, codingError tries to provide a meaningful dump of data in regards to the status of the cache.
func (listener *Listener) codingError(err error) {
<<<<<<< HEAD
	listener.error_log.LogError("Cache corruption in " + listener.file_name)
	listener.error_log.LogError("Cache contents dump:", listener.Files)
	listener.error_log.LogError(err)
=======
	LogError("Cache corruption:", listener.file_name)
	LogError("Cache contents dump:", listener.Files)
	LogError(err)
>>>>>>> dd426e15
	panic("Fatal error")
}<|MERGE_RESOLUTION|>--- conflicted
+++ resolved
@@ -31,11 +31,7 @@
 	WriteLock            sync.Mutex           // Prevents the cache from being written to disk and modified simultaneously
 	cache_write_interval int64                // Time in seconds that must elapse before the on-disk cache file can be written again.
 	last_cache_write     time.Time            // The time that the cache was last written to disk.
-<<<<<<< HEAD
-	error_log            Logger
-=======
 	file_age             int                  // How old (in seconds) the file needs to be in order to get into the cache.
->>>>>>> dd426e15
 }
 
 // CacheFile is the data structure that is stored on disk and in memory for every file in the cache
@@ -44,11 +40,8 @@
 	Allocation int64    // An int64 that represents the number of bytes from this file that have been allocated to a Bin.
 	StartTime  int64    // A unix timestamp that is taken when the first part of a file is allocated. Used to calculate time taken for send.
 	tag        *TagData // Value used to cache tag lookups. Isn't written to disk.
-<<<<<<< HEAD
-=======
 	Bytes      int64    // The file size when cached.
 	SentBytes  int64    // The number of bytes sent (updated as bins for this file are deleted).
->>>>>>> dd426e15
 }
 
 func (file *CacheFile) SetAllocation(new_allocation int64) {
@@ -75,14 +68,8 @@
 
 // NewListener generates and returns a new Listener struct which operates on the provided
 // watch_dir and saves its data to cache_file_name.
-<<<<<<< HEAD
-func NewListener(cache_file_name string, error_log Logger, cache_write_interval int64, watch_dirs ...string) *Listener {
-	new_listener := &Listener{}
-	new_listener.error_log = error_log
-=======
 func NewListener(cache_file_name string, cache_write_interval int64, file_age int, watch_dirs ...string) *Listener {
 	new_listener := &Listener{}
->>>>>>> dd426e15
 	new_listener.recent_files = make(map[string]bool)
 	new_listener.scan_delay = 3
 	new_listener.file_name = cache_file_name
@@ -92,10 +79,7 @@
 	new_listener.watch_dirs = watch_dirs
 	new_listener.Files = make(map[string]CacheFile)
 	new_listener.ignore_patterns = make([]string, 0)
-<<<<<<< HEAD
-=======
 	new_listener.file_age = file_age
->>>>>>> dd426e15
 	new_listener.AddIgnored(`\.DS_Store`)
 	return new_listener
 }
@@ -132,11 +116,7 @@
 	defer listener.WriteLock.Unlock()
 	// Only write to the cache if it hasn't been written for cache_write_interval seconds.
 	if time.Since(listener.last_cache_write).Seconds() > float64(listener.cache_write_interval) || listener.cache_write_interval == 0 {
-<<<<<<< HEAD
-		listener.Files["__TIMESTAMP__"] = CacheFile{listener.last_update, 0, nil}
-=======
 		listener.Files["__TIMESTAMP__"] = CacheFile{listener.last_update, 0, nil, 0, 0}
->>>>>>> dd426e15
 		json_bytes, encode_err := json.Marshal(listener.Files)
 		if encode_err != nil {
 			listener.codingError(encode_err)
@@ -153,14 +133,6 @@
 // If new files are found, their paths are sent to update_channel.
 // When finished, it updates the local cache file.
 func (listener *Listener) scanDir() {
-<<<<<<< HEAD
-	before_update := GetTimestamp()
-	listener.new_files = false
-	for _, watch_dir := range listener.watch_dirs {
-		filepath.Walk(watch_dir, listener.fileWalkHandler)
-	}
-	listener.last_update = before_update
-=======
 	start := GetTimestamp()
 	listener.new_files = false
 	for _, watch_dir := range listener.watch_dirs {
@@ -173,7 +145,6 @@
 	if listener.new_files { // Because .disabled might have kept files from getting checked.
 		listener.last_update = start - int64(listener.file_age) - 1
 	}
->>>>>>> dd426e15
 	listener.afterScan()
 	listener.WriteCache()
 	if !listener.new_files && len(listener.recent_files) > 0 {
@@ -189,19 +160,6 @@
 	if info == nil { // Check to make sure the file still exists
 		return nil
 	}
-<<<<<<< HEAD
-	if !info.IsDir() {
-		_, in_map := listener.Files[path]
-		_, in_recent := listener.recent_files[path]
-		modtime := info.ModTime()
-		special_case := false
-		if modtime == time.Unix(listener.last_update, 0) && !in_map {
-			// Special case: since ModTime doesn't offer resolution to a fraction of a second
-			special_case = true // If modtime and the last cache update are equal, set the special case flag
-			// When the special case flag is active, the modtime check in the next conditional always passes.
-		}
-		if !in_recent && !in_map && !listener.checkIgnored(info.Name()) && (modtime.After(time.Unix(listener.last_update, 0)) || special_case) {
-=======
 	if info.IsDir() {
 		return nil
 	}
@@ -213,7 +171,6 @@
 	modtime := info.ModTime()
 	if !listener.checkIgnored(info.Name()) && modtime.After(time.Unix(listener.last_update, 0)) {
 		if modtime.Unix() < (GetTimestamp() - int64(listener.file_age)) {
->>>>>>> dd426e15
 			listener.new_files = true
 			listener.recent_files[path] = true
 			listener.update_channel <- path
@@ -241,11 +198,7 @@
 	for _, pattern := range listener.ignore_patterns {
 		matched, match_err := regexp.MatchString(pattern, path)
 		if match_err != nil {
-<<<<<<< HEAD
-			listener.error_log.LogError("Error matching pattern", pattern, "against file", path)
-=======
 			LogError("Error matching pattern", pattern, "against file", path)
->>>>>>> dd426e15
 		} else {
 			if matched {
 				ignore = true
@@ -283,14 +236,8 @@
 // This would probably only be called if the local copy of the cache has been corrupted.
 // Because of this, codingError tries to provide a meaningful dump of data in regards to the status of the cache.
 func (listener *Listener) codingError(err error) {
-<<<<<<< HEAD
-	listener.error_log.LogError("Cache corruption in " + listener.file_name)
-	listener.error_log.LogError("Cache contents dump:", listener.Files)
-	listener.error_log.LogError(err)
-=======
 	LogError("Cache corruption:", listener.file_name)
 	LogError("Cache contents dump:", listener.Files)
 	LogError(err)
->>>>>>> dd426e15
 	panic("Fatal error")
 }