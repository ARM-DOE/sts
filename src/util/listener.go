package util

import (
	"encoding/json"
	"errors"
	"fmt"
	"io"
	"io/ioutil"
	"os"
	"path/filepath"
	"regexp"
	"sync"
	"time"
)

// Listener is a data struct that scans the file system for any additions to a directory.
// When an addition is detected, it is passed to update_channel.
// Listener maintains a local file that contains a timestamp for when it last checked a directory.
// This local cache also has the capacity to store information about files.
type Listener struct {
	file_name            string               // Name of the cache file that the listener uses to store timestamp and file data
	last_update          int64                // Time of last update in seconds since the epoch
	Files                map[string]CacheFile // Storage for timestamp and any additional file data. This data structure is written to the local cache.
	watch_dirs           []string             // This is the directory that the cache holds data about
	update_channel       chan string          // The channel that new and valid file paths will be sent to upon detection
	onFinish             FinishFunc           // Function called when a scan that detects new files finishes.
	new_files            bool                 // Set to true if there were new files found in the scan
	scan_delay           int                  // Delay for how often the listener should scan the file system.
	ignore_patterns      []string             // A list of patterns that each new file name (NOT path) is tested against. If a match is found the file is ignored.
	recent_files         map[string]bool      // A list of files that were found in the most recent string of updates. Stored as a map for quick lookups.
	WriteLock            sync.Mutex           // Prevents the cache from being written to disk and modified simultaneously
	cache_write_interval int64                // Time in seconds that must elapse before the on-disk cache file can be written again.
	last_cache_write     time.Time            // The time that the cache was last written to disk.
}

// CacheFile is the data structure that is stored on disk and in memory for every file in the cache
// Only public fields are saved to disk.
type CacheFile struct {
	Allocation int64    // An int64 that represents the number of bytes from this file that have been allocated to a Bin.
	StartTime  int64    // A unix timestamp that is taken when the first part of a file is allocated. Used to calculate time taken for send.
	tag        *TagData // Value used to cache tag lookups. Isn't written to disk.
	Bytes      int64    // The file size when cached.
	SentBytes  int64    // The number of bytes sent (updated as bins for this file are deleted).
}

func (file *CacheFile) SetAllocation(new_allocation int64) {
	file.Allocation = new_allocation
}

func (file *CacheFile) SetTag(tag *TagData) {
	file.tag = tag
}

// HasTag returns a tag and true if a TagData has already been looked up and cached for the file,
// if a file hasn't be cached, it will return false and nil.
func (file *CacheFile) HasTag() (*TagData, bool) {
	if file.tag != nil {
		return file.tag, true
	}
	return nil, false
}

// FinishFunc is the function called after a scan that detects new files
// It can be used to address the whole group of files found during scan,
// rather than processing them one at a time.
type FinishFunc func()

// NewListener generates and returns a new Listener struct which operates on the provided
// watch_dir and saves its data to cache_file_name.
func NewListener(cache_file_name string, cache_write_interval int64, watch_dirs ...string) *Listener {
	new_listener := &Listener{}
	new_listener.recent_files = make(map[string]bool)
	new_listener.scan_delay = 3
	new_listener.file_name = cache_file_name
	new_listener.cache_write_interval = cache_write_interval
	new_listener.last_cache_write = time.Now()
	new_listener.last_update = -1
	new_listener.watch_dirs = watch_dirs
	new_listener.Files = make(map[string]CacheFile)
	new_listener.ignore_patterns = make([]string, 0)
	new_listener.AddIgnored(`\.DS_Store`)
	return new_listener
}

// LoadCache replaces the in-memory cache with the cache saved to disk.
func (listener *Listener) LoadCache() error {
	_, err := os.Stat(listener.file_name)
	if os.IsNotExist(err) {
		// Cache file does not exist, create new one
		os.Create(listener.file_name)
		listener.last_update = 0
		listener.WriteCache()
	}
	fi, open_err := os.Open(listener.file_name)
	if open_err != nil {
		return open_err
	}
	new_map := make(map[string]CacheFile)
	json_decoder := json.NewDecoder(fi)
	decode_err := json_decoder.Decode(&new_map)
	if decode_err != nil && decode_err != io.EOF {
		listener.codingError(decode_err)
	}
	listener.WriteLock.Lock()
	defer listener.WriteLock.Unlock()
	listener.Files = new_map
	listener.last_update = listener.Files["__TIMESTAMP__"].Allocation
	return nil
}

// WriteCache dumps the in-memory cache to local file.
func (listener *Listener) WriteCache() {
<<<<<<< HEAD
	listener.WriteLock.Lock()
	defer listener.WriteLock.Unlock()
	// Only write to the cache if it hasn't been written for cache_write_interval seconds.
	if time.Since(listener.last_cache_write).Seconds() > float64(listener.cache_write_interval) {
		listener.Files["__TIMESTAMP__"] = CacheFile{listener.last_update, 0, nil, 0, 0}
		json_bytes, encode_err := json.Marshal(listener.Files)
		if encode_err != nil {
			listener.codingError(encode_err)
		}
		// Create temporary cache file while writing.
		ioutil.WriteFile(listener.file_name+".tmp", json_bytes, 0644)
		os.Rename(listener.file_name+".tmp", listener.file_name)
		// Update last cache timestamp
		listener.last_cache_write = time.Now()
	}
=======
    listener.WriteLock.Lock()
    defer listener.WriteLock.Unlock()
    // Only write to the cache if it hasn't been written for cache_write_interval seconds.
    if time.Since(listener.last_cache_write).Seconds() > float64(listener.cache_write_interval) || listener.cache_write_interval == 0 {
        listener.Files["__TIMESTAMP__"] = CacheFile{listener.last_update, 0, nil}
        json_bytes, encode_err := json.Marshal(listener.Files)
        if encode_err != nil {
            listener.codingError(encode_err)
        }
        // Create temporary cache file while writing.
        ioutil.WriteFile(listener.file_name+".tmp", json_bytes, 0644)
        os.Rename(listener.file_name+".tmp", listener.file_name)
        // Update last cache timestamp
        listener.last_cache_write = time.Now()
    }
>>>>>>> 81062f19
}

// scanDir recursively checks a directory for files that are newer than the current timestamp.
// If new files are found, their paths are sent to update_channel.
// When finished, it updates the local cache file.
func (listener *Listener) scanDir() {
	before_update := GetTimestamp()
	listener.new_files = false
	for _, watch_dir := range listener.watch_dirs {
		filepath.Walk(watch_dir, listener.fileWalkHandler)
	}
	listener.last_update = before_update
	listener.afterScan()
	listener.WriteCache()
	if !listener.new_files && len(listener.recent_files) > 0 {
		// Clear recent files if files stop coming for one update.
		listener.recent_files = make(map[string]bool)
	}
}

// fileWalkHandler is called for every file and directory in the directory managed by the Listener instance.
// It checks the managed directory for any files that have been modified since the last cache update
// and sends them to update_channel.
func (listener *Listener) fileWalkHandler(path string, info os.FileInfo, err error) error {
	if info == nil { // Check to make sure the file still exists
		return nil
	}
	if !info.IsDir() {
		_, in_map := listener.Files[path]
		_, in_recent := listener.recent_files[path]
		modtime := info.ModTime()
		special_case := false
		if modtime == time.Unix(listener.last_update, 0) && !in_map {
			// Special case: since ModTime doesn't offer resolution to a fraction of a second
			special_case = true // If modtime and the last cache update are equal, set the special case flag
			// When the special case flag is active, the modtime check in the next conditional always passes.
		}
		if !in_recent && !in_map && !listener.checkIgnored(info.Name()) && (modtime.After(time.Unix(listener.last_update, 0)) || special_case) {
			listener.new_files = true
			listener.recent_files[path] = true
			listener.update_channel <- path
		}
	}
	return nil
}

// afterScan is called by the listener after a scan completes
// If new files were detected, the settable onFinish function is called.
func (listener *Listener) afterScan() {
	if listener.onFinish != nil && listener.new_files {
		listener.onFinish()
	}
}

func (listener *Listener) SetOnFinish(onFinish FinishFunc) {
	listener.onFinish = onFinish
}

// checkIgnored is called every time a file is about to be sent to the addition channel.
// The file name is checked against every registered ignore pattern, if a match is found, the file is ignored.
func (listener *Listener) checkIgnored(path string) bool {
	ignore := false
	for _, pattern := range listener.ignore_patterns {
		matched, match_err := regexp.MatchString(pattern, path)
		if match_err != nil {
			LogError("Error matching pattern", pattern, "against file", path)
		} else {
			if matched {
				ignore = true
			}
		}
	}
	return ignore
}

// AddIgnored can be called to add a regex pattern to the list of ignored files.
func (listener *Listener) AddIgnored(pattern string) {
	listener.ignore_patterns = append(listener.ignore_patterns, pattern)
}

// Listen is a loop that operates on the watched directory, adding new files to update_channel.
// It scans the the specified watch directory every few seconds for any file additions.
// Make sure to call LoadCache before you call Listen, or the last timestamp won't be loaded from file.
// Due to its need to continuously scan the file system, it should always be called by a goroutine
func (listener *Listener) Listen(new_file chan string) {
	listener.update_channel = new_file
	for {
		listener.scanDir()
		time.Sleep(time.Duration(listener.scan_delay) * time.Second)
	}
}

func (listener *Listener) WatchDir(dir_slice int) (string, error) {
	if len(listener.watch_dirs)-1 < dir_slice {
		return "", errors.New(fmt.Sprintf("No watch dir registered with index %d", dir_slice))
	}
	return listener.watch_dirs[dir_slice], nil
}

// codingError is called when there is an error encoding the in-memory cache, or decoding the local copy of the cache.
// This would probably only be called if the local copy of the cache has been corrupted.
// Because of this, codingError tries to provide a meaningful dump of data in regards to the status of the cache.
func (listener *Listener) codingError(err error) {
	LogError("Cache corruption:", listener.file_name)
	LogError("Cache contents dump:", listener.Files)
	LogError(err)
	panic("Fatal error")
}<|MERGE_RESOLUTION|>--- conflicted
+++ resolved
@@ -110,11 +110,10 @@
 
 // WriteCache dumps the in-memory cache to local file.
 func (listener *Listener) WriteCache() {
-<<<<<<< HEAD
 	listener.WriteLock.Lock()
 	defer listener.WriteLock.Unlock()
 	// Only write to the cache if it hasn't been written for cache_write_interval seconds.
-	if time.Since(listener.last_cache_write).Seconds() > float64(listener.cache_write_interval) {
+	if time.Since(listener.last_cache_write).Seconds() > float64(listener.cache_write_interval) || listener.cache_write_interval == 0 {
 		listener.Files["__TIMESTAMP__"] = CacheFile{listener.last_update, 0, nil, 0, 0}
 		json_bytes, encode_err := json.Marshal(listener.Files)
 		if encode_err != nil {
@@ -126,23 +125,6 @@
 		// Update last cache timestamp
 		listener.last_cache_write = time.Now()
 	}
-=======
-    listener.WriteLock.Lock()
-    defer listener.WriteLock.Unlock()
-    // Only write to the cache if it hasn't been written for cache_write_interval seconds.
-    if time.Since(listener.last_cache_write).Seconds() > float64(listener.cache_write_interval) || listener.cache_write_interval == 0 {
-        listener.Files["__TIMESTAMP__"] = CacheFile{listener.last_update, 0, nil}
-        json_bytes, encode_err := json.Marshal(listener.Files)
-        if encode_err != nil {
-            listener.codingError(encode_err)
-        }
-        // Create temporary cache file while writing.
-        ioutil.WriteFile(listener.file_name+".tmp", json_bytes, 0644)
-        os.Rename(listener.file_name+".tmp", listener.file_name)
-        // Update last cache timestamp
-        listener.last_cache_write = time.Now()
-    }
->>>>>>> 81062f19
 }
 
 // scanDir recursively checks a directory for files that are newer than the current timestamp.
