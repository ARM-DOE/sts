--- conflicted
+++ resolved
@@ -24,21 +24,13 @@
 		return
 	}
 	cmp = &sts.Partial{
-<<<<<<< HEAD
 		Name:    file.Name,
 		Renamed: file.Renamed,
 		Prev:    file.Prev,
 		Size:    file.Size,
+		Time:    file.Time,
 		Hash:    file.Hash,
 		Source:  file.Source,
-=======
-		Name:   file.Name,
-		Prev:   file.Prev,
-		Size:   file.Size,
-		Time:   file.Time,
-		Hash:   file.Hash,
-		Source: file.Source,
->>>>>>> c692ca31
 	}
 	return
 }
